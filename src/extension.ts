import * as vscode from "vscode";
import { CodingBuddyBot } from "./codingBuddyBot";
import { StatusBarManager } from "./statusBarManager";
import { BotInterface } from "./botInterface";
import { CodeAnalyzer } from "./codeAnalyzer";
import { BulkInsertMonitor } from "./bulkInsertMonitor";

let codingBuddyBot: CodingBuddyBot;
let statusBarManager: StatusBarManager;
let botInterface: BotInterface;
let codeAnalyzer: CodeAnalyzer;

export function activate(context: vscode.ExtensionContext) {
  console.log("Coding Buddy Bot is now active!");

  // Initialize the coding buddy bot
  codingBuddyBot = new CodingBuddyBot();

  // init status bar badge button
  codingBuddyBot.initUI(context);

  // Initialize status bar manager
  statusBarManager = new StatusBarManager();

  // Initialize bot interface
  botInterface = new BotInterface();
  
  // Set bot interface reference in coding buddy bot for emotion updates
  codingBuddyBot.setBotInterface(botInterface);

  // Initialize bulk insert monitor first so we can consult it in callbacks
  const bulkMonitor = new BulkInsertMonitor();
  context.subscriptions.push(
    vscode.workspace.onDidChangeTextDocument((e) =>
      bulkMonitor.handleTextChange(e)
    )
  );

  // Initialize code analyzer
  codeAnalyzer = new CodeAnalyzer();
  codeAnalyzer.setEmotionCallback((emotion, reason) => {
    console.log(
      `[EXTENSION] Emotion callback triggered: ${emotion}, reason: ${reason}`
    );
    botInterface.updateEmotion(emotion, reason);
    const currentAnalysis = codeAnalyzer.getCurrentAnalysis();
    if (currentAnalysis) {
      botInterface.updateCodeStats({
        lineCount: currentAnalysis.lineCount,
        errorCount: currentAnalysis.errorCount,
        complexity: currentAnalysis.complexity,
        quality: currentAnalysis.quality,
      });
    }
    
    // Handle theme switching for code-based emotions
    const themeManager = require('./themeManager').ThemeManager.getInstance();
    themeManager.handleEmotionChange(emotion, 0.8); // High confidence for code-based emotions
    
    // Suppress motivational popups if a recent large insert is under review OR if session is not active
    const activeDoc = vscode.window.activeTextEditor?.document;
    const suppress = bulkMonitor.isInReviewWindow(activeDoc?.uri) || !codingBuddyBot.isSessionActive();
    switch (emotion) {
      case "frustrated":
        if (!suppress) {
          vscode.window.showInformationMessage(
            `😤 ${reason} - Don't worry, debugging is part of the journey! 💪`
          );
        }
        break;
      case "happy":
        if (!suppress) {
          vscode.window.showInformationMessage(
            `😊 ${reason} - You're on fire! 🔥`
          );
        }
        break;
    }
  });

  // Register commands
  let sessionTimer: NodeJS.Timeout | undefined;
  let sessionStartTime: number = 0;

  // Start Session
  const startSession = vscode.commands.registerCommand(
    "coding-buddy-bot.startSession",
    () => {
      // 👇 test interval ONLY when session starts (remove/change later)
      codingBuddyBot.setBadgeIntervalMinutes(0.5); // ~6 seconds for testing

      codingBuddyBot.startSession();
      statusBarManager.updateStatus("🟢 Active");
      vscode.window.showInformationMessage(
        "🚀 Coding Buddy Bot session started! Let's code together!"
      );
      sessionStartTime = Date.now();

      // Start timer and water reminders
      botInterface.startTimer();
      botInterface.startWaterReminder();

      // Start timer to update bot interface every second
      if (sessionTimer) clearInterval(sessionTimer);
      sessionTimer = setInterval(() => {
<<<<<<< HEAD
        const elapsed = Date.now() - sessionStartTime;
        botInterface.updateSessionStats(
          elapsed,
          (codingBuddyBot as any)["breakthroughCount"] || 0,
          (codingBuddyBot as any)["focusTime"] || 0
        );
=======
        // Only update stats when there are actual changes, not every second
        const currentBreakthroughs = codingBuddyBot["breakthroughCount"] || 0;
        const currentFocusTime = codingBuddyBot["focusTime"] || 0;
        
        // Update stats only if there are changes in breakthroughs or focus time
        if (currentBreakthroughs !== botInterface["breakthroughCount"] || 
            currentFocusTime !== botInterface["focusTime"]) {
          botInterface.updateSessionStats(
            0, // Don't update duration from extension - let webview handle it
            currentBreakthroughs,
            currentFocusTime
          );
        }
>>>>>>> 3a9f6a1c
      }, 1000);
    }
  );

  // Stop Session
  const stopSession = vscode.commands.registerCommand(
    "coding-buddy-bot.stopSession",
    () => {
      codingBuddyBot.stopSession();
      statusBarManager.updateStatus("🔴 Inactive");
      vscode.window.showInformationMessage(
        "👋 Coding Buddy Bot session ended. Great work today!"
      );

      // Stop timer and water reminders
      botInterface.stopTimer();
      botInterface.stopWaterReminder();

      if (sessionTimer) {
        clearInterval(sessionTimer);
        sessionTimer = undefined;
      }
      // Final update to bot interface with last session duration
      const elapsed = Date.now() - sessionStartTime;
      botInterface.updateSessionStats(
        elapsed,
        (codingBuddyBot as any)["breakthroughCount"] || 0,
        (codingBuddyBot as any)["focusTime"] || 0
      );
    }
  );

  const showBot = vscode.commands.registerCommand(
    "coding-buddy-bot.showBot",
    () => {
      botInterface.showBot();
    }
  );

  const toggleCamera = vscode.commands.registerCommand(
    "coding-buddy-bot.toggleCamera",
    async () => {
      await codingBuddyBot.toggleCamera();
    }
  );

  const testWebcam = vscode.commands.registerCommand(
    "coding-buddy-bot.testWebcam",
    async () => {
      await codingBuddyBot.testWebcam();
    }
  );

  const openFrameDirectory = vscode.commands.registerCommand(
    "coding-buddy-bot.openFrameDirectory",
    async () => {
      await codingBuddyBot.openFrameDirectory();
    }
  );

  const captureFrame = vscode.commands.registerCommand(
    "coding-buddy-bot.captureFrame",
    async () => {
      await codingBuddyBot.captureFrame();
    }
  );

<<<<<<< HEAD
  // badge history commands (status bar button calls Quick Pick)
  const showBadgeQuickPick = vscode.commands.registerCommand(
    "coding-buddy-bot.showBadgeQuickPick",
    () => codingBuddyBot.showBadgeHistoryQuickPick()
  );
  const showBadgeOutput = vscode.commands.registerCommand(
    "coding-buddy-bot.showBadgeOutput",
    () => codingBuddyBot.showBadgeHistoryOutput()
  );
=======
  // Theme switching commands
  let toggleThemeSwitching = vscode.commands.registerCommand(
    "coding-buddy-bot.toggleThemeSwitching",
    () => {
      const themeManager = require('./themeManager').ThemeManager.getInstance();
      const isEnabled = themeManager.isThemeSwitchingEnabled();
      themeManager.setEnabled(!isEnabled);
    }
  );

  let resetTheme = vscode.commands.registerCommand(
    "coding-buddy-bot.resetTheme",
    async () => {
      const themeManager = require('./themeManager').ThemeManager.getInstance();
      await themeManager.resetToDefaultTheme();
    }
  );

  let previewTheme = vscode.commands.registerCommand(
    "coding-buddy-bot.previewTheme",
    async () => {
      const emotion = await vscode.window.showQuickPick([
        'happy', 'focused', 'frustrated', 'confused', 'surprised', 'sad', 'disgusted', 'content'
      ], {
        placeHolder: 'Select emotion to preview theme'
      });
      if (emotion) {
        const themeManager = require('./themeManager').ThemeManager.getInstance();
        await themeManager.previewTheme(emotion);
      }
    }
  );

  let debugEmotionDetection = vscode.commands.registerCommand(
    "coding-buddy-bot.debugEmotionDetection",
    async () => {
      vscode.window.showInformationMessage('🔍 Check the Developer Console (Help → Toggle Developer Tools) to see raw AI detection results!');
      console.log('🔍 Debug: Check the console above for detailed emotion detection logs');
      
      // Show current detection status
      const currentEmotion = codingBuddyBot.getLastEmotion ? codingBuddyBot.getLastEmotion() : 'Unknown';
      vscode.window.showInformationMessage(`🎯 Current detected emotion: ${currentEmotion}`);
    }
  );

  let testThemeChange = vscode.commands.registerCommand(
    "coding-buddy-bot.testThemeChange",
    async () => {
      const themeManager = require('./themeManager').ThemeManager.getInstance();
      
      // Test if theme switching is enabled
      const isEnabled = themeManager.isThemeSwitchingEnabled();
      vscode.window.showInformationMessage(`🎨 Theme switching enabled: ${isEnabled}`);
      
      // Test current theme
      const currentTheme = themeManager.getCurrentTheme();
      vscode.window.showInformationMessage(`🎨 Current theme: ${currentTheme}`);
      
      // Test available themes
      const availableThemes = await vscode.workspace.getConfiguration('workbench').get('colorTheme') as string;
      console.log('🎨 Available themes:', availableThemes);
      
      // Force test a theme change
      try {
        await vscode.workspace.getConfiguration('workbench').update('colorTheme', 'High Contrast', vscode.ConfigurationTarget.Global);
        vscode.window.showInformationMessage('🎨 Test theme change: Switched to High Contrast');
      } catch (error) {
        vscode.window.showErrorMessage(`❌ Test theme change failed: ${error}`);
      }
    }
  );

  let toggleMultiModelDetection = vscode.commands.registerCommand(
    "coding-buddy-bot.toggleMultiModelDetection",
    () => {
      const isEnabled = codingBuddyBot.getEmotionDetector ? codingBuddyBot.getEmotionDetector().isMultiModelEnabled() : false;
      codingBuddyBot.getEmotionDetector ? codingBuddyBot.getEmotionDetector().setMultiModelEnabled(!isEnabled) : null;
    }
  );

  context.subscriptions.push(startSession, stopSession, showBot, toggleCamera, testWebcam, openFrameDirectory, captureFrame, toggleThemeSwitching, resetTheme, previewTheme, debugEmotionDetection, testThemeChange, toggleMultiModelDetection);

  // Removed: AI suggestion tracking test commands
>>>>>>> 3a9f6a1c

  context.subscriptions.push(
    startSession,
    stopSession,
    showBot,
    toggleCamera,
    testWebcam,
    openFrameDirectory,
    captureFrame,
    showBadgeQuickPick,
    showBadgeOutput
  );

  // Set initial status
  statusBarManager.updateStatus("🔴 Inactive");

  // Start health reminder timers
  startHealthReminders();
}

export function deactivate() {
  if (codingBuddyBot) {
    codingBuddyBot.stopSession();
  }
}

function startHealthReminders() {
  // Remind to take breaks every 50 minutes
  setInterval(() => {
    if (codingBuddyBot && codingBuddyBot.isSessionActive()) {
      vscode.window.showInformationMessage(
        "💡 Time for a quick break! Stretch those fingers and grab some water!"
      );
    }
  }, 50 * 60 * 1000);

  // Remind to blink every 20 minutes
  setInterval(() => {
    if (codingBuddyBot && codingBuddyBot.isSessionActive()) {
      vscode.window.showInformationMessage(
        "👁️ Remember to blink! Your eyes need a break from the screen."
      );
    }
  }, 20 * 60 * 1000);
}<|MERGE_RESOLUTION|>--- conflicted
+++ resolved
@@ -16,16 +16,16 @@
   // Initialize the coding buddy bot
   codingBuddyBot = new CodingBuddyBot();
 
-  // init status bar badge button
+  // Init status bar badge button (🏅 counter w/ Quick Pick)
   codingBuddyBot.initUI(context);
 
   // Initialize status bar manager
   statusBarManager = new StatusBarManager();
 
-  // Initialize bot interface
+  // Initialize bot interface (your webview UI)
   botInterface = new BotInterface();
-  
-  // Set bot interface reference in coding buddy bot for emotion updates
+
+  // Let the bot update the webview's emotion/status directly
   codingBuddyBot.setBotInterface(botInterface);
 
   // Initialize bulk insert monitor first so we can consult it in callbacks
@@ -39,10 +39,9 @@
   // Initialize code analyzer
   codeAnalyzer = new CodeAnalyzer();
   codeAnalyzer.setEmotionCallback((emotion, reason) => {
-    console.log(
-      `[EXTENSION] Emotion callback triggered: ${emotion}, reason: ${reason}`
-    );
+    console.log(`[EXTENSION] Emotion callback triggered: ${emotion}, reason: ${reason}`);
     botInterface.updateEmotion(emotion, reason);
+
     const currentAnalysis = codeAnalyzer.getCurrentAnalysis();
     if (currentAnalysis) {
       botInterface.updateCodeStats({
@@ -52,79 +51,77 @@
         quality: currentAnalysis.quality,
       });
     }
-    
+
     // Handle theme switching for code-based emotions
-    const themeManager = require('./themeManager').ThemeManager.getInstance();
+    const themeManager = require("./themeManager").ThemeManager.getInstance();
     themeManager.handleEmotionChange(emotion, 0.8); // High confidence for code-based emotions
-    
+
     // Suppress motivational popups if a recent large insert is under review OR if session is not active
     const activeDoc = vscode.window.activeTextEditor?.document;
-    const suppress = bulkMonitor.isInReviewWindow(activeDoc?.uri) || !codingBuddyBot.isSessionActive();
+    const suppress =
+      bulkMonitor.isInReviewWindow(activeDoc?.uri) ||
+      !codingBuddyBot.isSessionActive();
+
     switch (emotion) {
       case "frustrated":
         if (!suppress) {
-          vscode.window.showInformationMessage(
-            `😤 ${reason} - Don't worry, debugging is part of the journey! 💪`
-          );
+          vscode.window.showInformationMessage(`😤 ${reason} - Don't worry, debugging is part of the journey! 💪`);
         }
         break;
       case "happy":
         if (!suppress) {
-          vscode.window.showInformationMessage(
-            `😊 ${reason} - You're on fire! 🔥`
-          );
+          vscode.window.showInformationMessage(`😊 ${reason} - You're on fire! 🔥`);
         }
         break;
     }
   });
 
+  // -------------------------
   // Register commands
+  // -------------------------
   let sessionTimer: NodeJS.Timeout | undefined;
-  let sessionStartTime: number = 0;
+  let sessionStartTime = 0;
+
+  // track last values locally to avoid poking BotInterface internals
+  let lastBreakthroughs = -1;
+  let lastFocusTime = -1;
 
   // Start Session
   const startSession = vscode.commands.registerCommand(
     "coding-buddy-bot.startSession",
     () => {
-      // 👇 test interval ONLY when session starts (remove/change later)
-      codingBuddyBot.setBadgeIntervalMinutes(0.5); // ~6 seconds for testing
+      // Pull interval from settings; fallback 60.
+      const cfg = vscode.workspace.getConfiguration("codingBuddy");
+      const mins = cfg.get<number>("badgeIntervalMinutes", 60);
+      codingBuddyBot.setBadgeIntervalMinutes(mins);
+
+      // 👉 For quick testing instead, uncomment the next line:
+      codingBuddyBot.setBadgeIntervalMinutes(0.5); // ~30s
 
       codingBuddyBot.startSession();
       statusBarManager.updateStatus("🟢 Active");
-      vscode.window.showInformationMessage(
-        "🚀 Coding Buddy Bot session started! Let's code together!"
-      );
+      vscode.window.showInformationMessage("🚀 Coding Buddy Bot session started! Let's code together!");
       sessionStartTime = Date.now();
 
-      // Start timer and water reminders
+      // Start timer + water reminders in your webview
       botInterface.startTimer();
       botInterface.startWaterReminder();
 
-      // Start timer to update bot interface every second
+      // Update bot interface (only when values change)
       if (sessionTimer) clearInterval(sessionTimer);
       sessionTimer = setInterval(() => {
-<<<<<<< HEAD
-        const elapsed = Date.now() - sessionStartTime;
-        botInterface.updateSessionStats(
-          elapsed,
-          (codingBuddyBot as any)["breakthroughCount"] || 0,
-          (codingBuddyBot as any)["focusTime"] || 0
-        );
-=======
-        // Only update stats when there are actual changes, not every second
-        const currentBreakthroughs = codingBuddyBot["breakthroughCount"] || 0;
-        const currentFocusTime = codingBuddyBot["focusTime"] || 0;
-        
-        // Update stats only if there are changes in breakthroughs or focus time
-        if (currentBreakthroughs !== botInterface["breakthroughCount"] || 
-            currentFocusTime !== botInterface["focusTime"]) {
-          botInterface.updateSessionStats(
-            0, // Don't update duration from extension - let webview handle it
-            currentBreakthroughs,
-            currentFocusTime
-          );
+        const currentBreakthroughs = (codingBuddyBot as any)["breakthroughCount"] || 0;
+        const currentFocusTime = (codingBuddyBot as any)["focusTime"] || 0;
+
+        if (
+          currentBreakthroughs !== lastBreakthroughs ||
+          currentFocusTime !== lastFocusTime
+        ) {
+          // Let the webview own the visible clock; we only push counts here
+          botInterface.updateSessionStats(0, currentBreakthroughs, currentFocusTime);
+          lastBreakthroughs = currentBreakthroughs;
+          lastFocusTime = currentFocusTime;
         }
->>>>>>> 3a9f6a1c
       }, 1000);
     }
   );
@@ -135,9 +132,7 @@
     () => {
       codingBuddyBot.stopSession();
       statusBarManager.updateStatus("🔴 Inactive");
-      vscode.window.showInformationMessage(
-        "👋 Coding Buddy Bot session ended. Great work today!"
-      );
+      vscode.window.showInformationMessage("👋 Coding Buddy Bot session ended. Great work today!");
 
       // Stop timer and water reminders
       botInterface.stopTimer();
@@ -147,6 +142,7 @@
         clearInterval(sessionTimer);
         sessionTimer = undefined;
       }
+
       // Final update to bot interface with last session duration
       const elapsed = Date.now() - sessionStartTime;
       botInterface.updateSessionStats(
@@ -154,6 +150,10 @@
         (codingBuddyBot as any)["breakthroughCount"] || 0,
         (codingBuddyBot as any)["focusTime"] || 0
       );
+
+      // reset local trackers
+      lastBreakthroughs = -1;
+      lastFocusTime = -1;
     }
   );
 
@@ -192,102 +192,110 @@
     }
   );
 
-<<<<<<< HEAD
-  // badge history commands (status bar button calls Quick Pick)
+  // ---- Badge history commands (status bar button calls Quick Pick)
   const showBadgeQuickPick = vscode.commands.registerCommand(
     "coding-buddy-bot.showBadgeQuickPick",
     () => codingBuddyBot.showBadgeHistoryQuickPick()
   );
+
   const showBadgeOutput = vscode.commands.registerCommand(
     "coding-buddy-bot.showBadgeOutput",
     () => codingBuddyBot.showBadgeHistoryOutput()
   );
-=======
-  // Theme switching commands
-  let toggleThemeSwitching = vscode.commands.registerCommand(
+
+  // ---- Theme switching / debug commands
+  const toggleThemeSwitching = vscode.commands.registerCommand(
     "coding-buddy-bot.toggleThemeSwitching",
     () => {
-      const themeManager = require('./themeManager').ThemeManager.getInstance();
+      const themeManager = require("./themeManager").ThemeManager.getInstance();
       const isEnabled = themeManager.isThemeSwitchingEnabled();
       themeManager.setEnabled(!isEnabled);
     }
   );
 
-  let resetTheme = vscode.commands.registerCommand(
+  const resetTheme = vscode.commands.registerCommand(
     "coding-buddy-bot.resetTheme",
     async () => {
-      const themeManager = require('./themeManager').ThemeManager.getInstance();
+      const themeManager = require("./themeManager").ThemeManager.getInstance();
       await themeManager.resetToDefaultTheme();
     }
   );
 
-  let previewTheme = vscode.commands.registerCommand(
+  const previewTheme = vscode.commands.registerCommand(
     "coding-buddy-bot.previewTheme",
     async () => {
-      const emotion = await vscode.window.showQuickPick([
-        'happy', 'focused', 'frustrated', 'confused', 'surprised', 'sad', 'disgusted', 'content'
-      ], {
-        placeHolder: 'Select emotion to preview theme'
-      });
+      const emotion = await vscode.window.showQuickPick(
+        [
+          "happy",
+          "focused",
+          "frustrated",
+          "confused",
+          "surprised",
+          "sad",
+          "disgusted",
+          "content",
+        ],
+        { placeHolder: "Select emotion to preview theme" }
+      );
       if (emotion) {
-        const themeManager = require('./themeManager').ThemeManager.getInstance();
+        const themeManager = require("./themeManager").ThemeManager.getInstance();
         await themeManager.previewTheme(emotion);
       }
     }
   );
 
-  let debugEmotionDetection = vscode.commands.registerCommand(
+  const debugEmotionDetection = vscode.commands.registerCommand(
     "coding-buddy-bot.debugEmotionDetection",
     async () => {
-      vscode.window.showInformationMessage('🔍 Check the Developer Console (Help → Toggle Developer Tools) to see raw AI detection results!');
-      console.log('🔍 Debug: Check the console above for detailed emotion detection logs');
-      
-      // Show current detection status
-      const currentEmotion = codingBuddyBot.getLastEmotion ? codingBuddyBot.getLastEmotion() : 'Unknown';
+      vscode.window.showInformationMessage(
+        "🔍 Check the Developer Console (Help → Toggle Developer Tools) to see raw AI detection results!"
+      );
+      console.log("🔍 Debug: Check the console above for detailed emotion detection logs");
+
+      const currentEmotion = codingBuddyBot.getLastEmotion
+        ? codingBuddyBot.getLastEmotion()
+        : "Unknown";
       vscode.window.showInformationMessage(`🎯 Current detected emotion: ${currentEmotion}`);
     }
   );
 
-  let testThemeChange = vscode.commands.registerCommand(
+  const testThemeChange = vscode.commands.registerCommand(
     "coding-buddy-bot.testThemeChange",
     async () => {
-      const themeManager = require('./themeManager').ThemeManager.getInstance();
-      
+      const themeManager = require("./themeManager").ThemeManager.getInstance();
+
       // Test if theme switching is enabled
       const isEnabled = themeManager.isThemeSwitchingEnabled();
       vscode.window.showInformationMessage(`🎨 Theme switching enabled: ${isEnabled}`);
-      
+
       // Test current theme
       const currentTheme = themeManager.getCurrentTheme();
       vscode.window.showInformationMessage(`🎨 Current theme: ${currentTheme}`);
-      
-      // Test available themes
-      const availableThemes = await vscode.workspace.getConfiguration('workbench').get('colorTheme') as string;
-      console.log('🎨 Available themes:', availableThemes);
-      
+
       // Force test a theme change
       try {
-        await vscode.workspace.getConfiguration('workbench').update('colorTheme', 'High Contrast', vscode.ConfigurationTarget.Global);
-        vscode.window.showInformationMessage('🎨 Test theme change: Switched to High Contrast');
+        await vscode.workspace
+          .getConfiguration("workbench")
+          .update("colorTheme", "High Contrast", vscode.ConfigurationTarget.Global);
+        vscode.window.showInformationMessage("🎨 Test theme change: Switched to High Contrast");
       } catch (error) {
         vscode.window.showErrorMessage(`❌ Test theme change failed: ${error}`);
       }
     }
   );
 
-  let toggleMultiModelDetection = vscode.commands.registerCommand(
+  const toggleMultiModelDetection = vscode.commands.registerCommand(
     "coding-buddy-bot.toggleMultiModelDetection",
     () => {
-      const isEnabled = codingBuddyBot.getEmotionDetector ? codingBuddyBot.getEmotionDetector().isMultiModelEnabled() : false;
-      codingBuddyBot.getEmotionDetector ? codingBuddyBot.getEmotionDetector().setMultiModelEnabled(!isEnabled) : null;
-    }
-  );
-
-  context.subscriptions.push(startSession, stopSession, showBot, toggleCamera, testWebcam, openFrameDirectory, captureFrame, toggleThemeSwitching, resetTheme, previewTheme, debugEmotionDetection, testThemeChange, toggleMultiModelDetection);
-
-  // Removed: AI suggestion tracking test commands
->>>>>>> 3a9f6a1c
-
+      const det = codingBuddyBot.getEmotionDetector
+        ? codingBuddyBot.getEmotionDetector()
+        : null;
+      const isEnabled = det?.isMultiModelEnabled?.() ?? false;
+      det?.setMultiModelEnabled?.(!isEnabled);
+    }
+  );
+
+  // One push with everything
   context.subscriptions.push(
     startSession,
     stopSession,
@@ -297,13 +305,19 @@
     openFrameDirectory,
     captureFrame,
     showBadgeQuickPick,
-    showBadgeOutput
-  );
-
-  // Set initial status
+    showBadgeOutput,
+    toggleThemeSwitching,
+    resetTheme,
+    previewTheme,
+    debugEmotionDetection,
+    testThemeChange,
+    toggleMultiModelDetection
+  );
+
+  // Initial status
   statusBarManager.updateStatus("🔴 Inactive");
 
-  // Start health reminder timers
+  // Health reminder timers
   startHealthReminders();
 }
 
@@ -317,18 +331,14 @@
   // Remind to take breaks every 50 minutes
   setInterval(() => {
     if (codingBuddyBot && codingBuddyBot.isSessionActive()) {
-      vscode.window.showInformationMessage(
-        "💡 Time for a quick break! Stretch those fingers and grab some water!"
-      );
+      vscode.window.showInformationMessage("💡 Time for a quick break! Stretch those fingers and grab some water!");
     }
   }, 50 * 60 * 1000);
 
   // Remind to blink every 20 minutes
   setInterval(() => {
     if (codingBuddyBot && codingBuddyBot.isSessionActive()) {
-      vscode.window.showInformationMessage(
-        "👁️ Remember to blink! Your eyes need a break from the screen."
-      );
+      vscode.window.showInformationMessage("👁️ Remember to blink! Your eyes need a break from the screen.");
     }
   }, 20 * 60 * 1000);
 }